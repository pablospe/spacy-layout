<a href="https://explosion.ai"><img src="https://explosion.ai/assets/img/logo.svg" width="125" height="125" align="right" /></a>

# spaCy Layout: Process PDFs, Word documents and more with spaCy

This plugin integrates with [Docling](https://ds4sd.github.io/docling/) to bring structured processing of **PDFs**, **Word documents** and other input formats to your [spaCy](https://spacy.io) pipeline. It outputs clean, **structured data** in a text-based format and creates spaCy's familiar [`Doc`](https://spacy.io/api/doc) objects that let you access labelled text spans like sections or headings, and tables with their data converted to a `pandas.DataFrame`.

This workflow makes it easy to apply powerful **NLP techniques** to your documents, including linguistic analysis, named entity recognition, text classification and more. It's also great for implementing **chunking for RAG** pipelines.

> 📖 **Blog post:** ["From PDFs to AI-ready structured data: a deep dive"
](https://explosion.ai/blog/pdfs-nlp-structured-data) – A new modular workflow for converting PDFs and similar documents to structured data, featuring `spacy-layout` and Docling.

[![Test](https://github.com/explosion/spacy-layout/actions/workflows/test.yml/badge.svg)](https://github.com/explosion/spacy-layout/actions/workflows/test.yml)
[![Current Release Version](https://img.shields.io/github/release/explosion/spacy-layout.svg?style=flat-square&logo=github&include_prereleases)](https://github.com/explosion/spacy-layout/releases)
[![pypi Version](https://img.shields.io/pypi/v/spacy-layout.svg?style=flat-square&logo=pypi&logoColor=white)](https://pypi.org/project/spacy-layout/)
[![Built with spaCy](https://img.shields.io/badge/built%20with-spaCy-09a3d5.svg?style=flat-square)](https://spacy.io)

## 📝 Usage

> ⚠️ This package requires **Python 3.10** or above.

```bash
pip install spacy-layout
```

After initializing the `spaCyLayout` preprocessor with an `nlp` object for tokenization, you can call it on a document path to convert it to structured data. The resulting `Doc` object includes layout spans that map into the original raw text and expose various attributes, including the content type and layout features.

```python
import spacy
from spacy_layout import spaCyLayout

nlp = spacy.blank("en")
layout = spaCyLayout(nlp)

# Process a document and create a spaCy Doc object
doc = layout("./starcraft.pdf")

# The text-based contents of the document
print(doc.text)
# Document layout including pages and page sizes
print(doc._.layout)
# Tables in the document and their extracted data
print(doc._.tables)
# Markdown representation of the document
print(doc._.markdown)

# Layout spans for different sections
for span in doc.spans["layout"]:
    # Document section and token and character offsets into the text
    print(span.text, span.start, span.end, span.start_char, span.end_char)
    # Section type, e.g. "text", "title", "section_header" etc.
    print(span.label_)
    # Layout features of the section, including bounding box
    print(span._.layout)
    # Closest heading to the span (accuracy depends on document structure)
    print(span._.heading)
```

If you need to process larger volumes of documents at scale, you can use the `spaCyLayout.pipe` method, which takes an iterable of paths or bytes instead and yields `Doc` objects:

```python
paths = ["one.pdf", "two.pdf", "three.pdf", ...]
for doc in layout.pipe(paths):
    print(doc._.layout)
```

spaCy also allows you to call the `nlp` object on an already created `Doc`, so you can easily apply a pipeline of components for [linguistic analysis](https://spacy.io/usage/linguistic-features) or [named entity recognition](https://spacy.io/usage/linguistic-features#named-entities), use [rule-based matching](https://spacy.io/usage/rule-based-matching) or anything else you can do with spaCy.

```python
# Load the transformer-based English pipeline
# Installation: python -m spacy download en_core_web_trf
nlp = spacy.load("en_core_web_trf")
layout = spaCyLayout(nlp)

doc = layout("./starcraft.pdf")
# Apply the pipeline to access POS tags, dependencies, entities etc.
doc = nlp(doc)
```

### Tables and tabular data

Tables are included in the layout spans with the label `"table"` and under the shortcut `Doc._.tables`. They expose a `layout` extension attribute, as well as an attribute `data`, which includes the tabular data converted to a `pandas.DataFrame`.

```python
for table in doc._.tables:
    # Token position and bounding box
    print(table.start, table.end, table._.layout)
    # pandas.DataFrame of contents
    print(table._.data)
```

By default, the span text is a placeholder `TABLE`, but you can customize how a table is rendered by providing a `display_table` callback to `spaCyLayout`, which receives the `pandas.DataFrame` of the data. This allows you to include the table figures in the document text and use them later on, e.g. during information extraction with a trained named entity recognizer or text classifier.

```python
def display_table(df: pd.DataFrame) -> str:
    return f"Table with columns: {', '.join(df.columns.tolist())}"

layout = spaCyLayout(nlp, display_table=display_table)
```

### Serialization

After you've processed the documents, you can [serialize](https://spacy.io/usage/saving-loading#docs) the structured `Doc` objects in spaCy's efficient binary format, so you don't have to re-run the resource-intensive conversion.

```python
from spacy.tokens import DocBin

docs = layout.pipe(["one.pdf", "two.pdf", "three.pdf"])
doc_bin = DocBin(docs=docs, store_user_data=True)
doc_bin.to_disk("./file.spacy")
```

> ⚠️ **Note on deserializing with extension attributes:** The custom extension attributes like `Doc._.layout` are currently registered when `spaCyLayout` is initialized. So if you're loading back `Doc` objects with layout information from a binary file, you'll need to initialize it so the custom attributes can be repopulated. We're planning on making this more elegant in an upcoming version.
>
> ```diff
> + layout = spacyLayout(nlp)
> doc_bin = DocBin(store_user_data=True).from_disk("./file.spacy")
> docs = list(doc_bin.get_docs(nlp.vocab))
> ```


## 🎛️ API

### Data and extension attributes

```python
layout = spaCyLayout(nlp)
doc = layout("./starcraft.pdf")
print(doc._.layout)
for span in doc.spans["layout"]:
    print(span.label_, span._.layout)
```

| Attribute | Type | Description |
| --- | --- | --- |
| `Doc._.layout` | `DocLayout` | Layout features of the document. |
| `Doc._.pages` | `list[tuple[PageLayout, list[Span]]]` | Pages in the document and the spans they contain. |
| `Doc._.tables` | `list[Span]` | All tables in the document. |
| `Doc._.markdown` | `str` | Markdown representation of the document. |
| `Doc.spans["layout"]` | `spacy.tokens.SpanGroup` | The layout spans in the document. |
| `Span.label_` | `str` | The type of the extracted layout span, e.g. `"text"` or `"section_header"`. [See here](https://github.com/DS4SD/docling-core/blob/14cad33ae7f8dc011a79dd364361d2647c635466/docling_core/types/doc/labels.py) for options. |
| `Span.label` | `int` | The integer ID of the span label. |
| `Span.id` | `int` | Running index of layout span. |
| `Span._.layout` | `SpanLayout \| None` | Layout features of a layout span. |
| `Span._.heading` | `Span \| None` | Closest heading to a span, if available. |
| `Span._.data` | `pandas.DataFrame \| None` | The extracted data for table spans.

### <kbd>dataclass</kbd> PageLayout

| Attribute | Type | Description |
| --- | --- | --- |
| `page_no` | `int` | The page number (1-indexed). |
| `width` | `float` | Page width in pixels. |
| `height` | `float` | Page height in pixels. |

### <kbd>dataclass</kbd> DocLayout

| Attribute | Type | Description |
| --- | --- | --- |
| `pages` | `list[PageLayout]` | The pages in the document. |

### <kbd>dataclass</kbd> SpanLayout

| Attribute | Type | Description |
| --- | --- | --- |
| `x` | `float` | Horizontal offset of the bounding box in pixels. |
| `y` | `float` | Vertical offset of the bounding box in pixels. |
| `width` | `float` | Width of the bounding box in pixels. |
| `height` | `float` | Height of the bounding box in pixels. |
| `page_no` | `int` | Number of page the span is on. |

### <kbd>class</kbd> `spaCyLayout`

#### <kbd>method</kbd> `spaCyLayout.__init__`

Initialize the document processor.

```python
nlp = spacy.blank("en")
layout = spaCyLayout(nlp)
```

| Argument | Type | Description |
| --- | --- | --- |
| `nlp` | `spacy.language.Language` | The initialized `nlp` object to use for tokenization. |
| `separator` | `str` | Token used to separate sections in the created `Doc` object. The separator won't be part of the layout span. If `None`, no separator will be added. Defaults to `"\n\n"`. |
| `attrs` | `dict[str, str]` | Override the custom spaCy attributes. Can include `"doc_layout"`, `"doc_pages"`, `"doc_tables"`, `"doc_markdown"`, `"span_layout"`, `"span_data"`, `"span_heading"` and `"span_group"`. |
| `headings` | `list[str]` | Labels of headings to consider for `Span._.heading` detection. Defaults to `["section_header", "page_header", "title"]`. |
| `display_table` | `Callable[[pandas.DataFrame], str] \| str` | Function to generate the text-based representation of the table in the `Doc.text` or placeholder text. Defaults to `"TABLE"`. |
| `docling_options` | `dict[InputFormat, FormatOption]` | [Format options](https://ds4sd.github.io/docling/usage/#advanced-options) passed to Docling's `DocumentConverter`. |
| **RETURNS** | `spaCyLayout` | The initialized object. |

#### <kbd>method</kbd> `spaCyLayout.__call__`

Process a document and create a spaCy [`Doc`](https://spacy.io/api/doc) object containing the text content and layout spans, available via `Doc.spans["layout"]` by default.

```python
layout = spaCyLayout(nlp)
doc = layout("./starcraft.pdf")
```

| Argument | Type | Description |
| --- | --- | --- |
| `source` | `str \| Path \| bytes \| DoclingDocument` | Path of document to process, bytes or already created `DoclingDocument`. |
| **RETURNS** | `Doc` | The processed spaCy `Doc` object. |

#### <kbd>method</kbd> `spaCyLayout.pipe`

Process multiple documents and create spaCy [`Doc`](https://spacy.io/api/doc) objects. You should use this method if you're processing larger volumes of documents at scale. The behavior of `as_tuples` works like it does in spaCy's [`Language.pipe`](https://spacy.io/api/language#pipe).

```python
layout = spaCyLayout(nlp)
paths = ["one.pdf", "two.pdf", "three.pdf", ...]
docs = layout.pipe(paths)
```

| Argument | Type | Description |
| --- | --- | --- |
<<<<<<< HEAD
| `sources` | `Iterable[str \| Path \| bytes] \| Iterable[tuple[str \| Path \| bytes, Any]]` | Paths of documents to process or bytes, or `(source, context)` tuples if `as_tuples` is set to `True`. |
| `as_tuples` | `bool` | If set to `True`, inputs should be an iterable of `(source, context)` tuples. Output will then be a sequence of `(doc, context)` tuples. Defaults to `False`. |
| **YIELDS** | `Doc \| tuple[Doc, Any]` | The processed spaCy `Doc` objects or `(doc, context)` tuples if `as_tuples` is set to `True`. |
=======
| `sources` | `Iterable[str \| Path \| bytes]` | Paths of documents to process or bytes. |
| **YIELDS** | `Doc` | The processed spaCy `Doc` object. |

## 💡 Examples and code snippets

This section includes further examples of what you can do with `spacy-layout`. If you have an example that could be a good fit, feel free to submit a [pull request](https://github.com/explosion/spacy-layout/pulls)!

### Visualize a page and bounding boxes with matplotlib

```python
import pypdfium2 as pdfium
import matplotlib.pyplot as plt
from matplotlib.patches import Rectangle
import spacy
from spacy_layout import spaCyLayout

DOCUMENT_PATH = "./document.pdf"

# Load and convert the PDF page to an image
pdf = pdfium.PdfDocument(DOCUMENT_PATH)
page_image = pdf[2].render(scale=1)  # get page 3 (index 2)
numpy_array = page_image.to_numpy()
# Process document with spaCy
nlp = spacy.blank("en")
layout = spaCyLayout(nlp)
doc = layout(DOCUMENT_PATH)

# Get page 3 layout and sections
page = doc._.pages[2]
page_layout = doc._.layout.pages[2]
# Create figure and axis with page dimensions
fig, ax = plt.subplots(figsize=(12, 16))
# Display the PDF image
ax.imshow(numpy_array)
# Add rectangles for each section's bounding box
for section in page[1]:
    # Create rectangle patch
    rect = Rectangle(
        (section._.layout.x, section._.layout.y),
        section._.layout.width,
        section._.layout.height,
        fill=False,
        color="blue",
        linewidth=1,
        alpha=0.5
    )
    ax.add_patch(rect)
    # Add text label at top of box
    ax.text(
        section._.layout.x,
        section._.layout.y,
        section.label_,
        fontsize=8,
        color="red",
        verticalalignment="bottom"
    )

ax.axis("off")  # hide axes
plt.show()
```
>>>>>>> 5facc6bd
<|MERGE_RESOLUTION|>--- conflicted
+++ resolved
@@ -215,13 +215,9 @@
 
 | Argument | Type | Description |
 | --- | --- | --- |
-<<<<<<< HEAD
 | `sources` | `Iterable[str \| Path \| bytes] \| Iterable[tuple[str \| Path \| bytes, Any]]` | Paths of documents to process or bytes, or `(source, context)` tuples if `as_tuples` is set to `True`. |
 | `as_tuples` | `bool` | If set to `True`, inputs should be an iterable of `(source, context)` tuples. Output will then be a sequence of `(doc, context)` tuples. Defaults to `False`. |
 | **YIELDS** | `Doc \| tuple[Doc, Any]` | The processed spaCy `Doc` objects or `(doc, context)` tuples if `as_tuples` is set to `True`. |
-=======
-| `sources` | `Iterable[str \| Path \| bytes]` | Paths of documents to process or bytes. |
-| **YIELDS** | `Doc` | The processed spaCy `Doc` object. |
 
 ## 💡 Examples and code snippets
 
@@ -279,5 +275,4 @@
 
 ax.axis("off")  # hide axes
 plt.show()
-```
->>>>>>> 5facc6bd
+```